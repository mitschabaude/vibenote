--- conflicted
+++ resolved
@@ -47,35 +47,27 @@
 import type { RepoRoute } from './ui/routing';
 
 export { useRepoData };
-<<<<<<< HEAD
 export type {
   RepoAccessState,
   RepoDataInputs,
   RepoDataState,
   RepoDataActions,
-  RepoNoteListItem,
-  ReadOnlyNote,
+  ShareState,
   RepoAccessErrorType,
 };
-=======
-export type { RepoAccessState, RepoDataInputs, RepoDataState, RepoDataActions, ShareState };
->>>>>>> 336a1b7e
 
 const AUTO_SYNC_MIN_INTERVAL_MS = 60_000;
 const AUTO_SYNC_DEBOUNCE_MS = 10_000;
 const AUTO_SYNC_POLL_INTERVAL_MS = 180_000;
 
-<<<<<<< HEAD
-type RepoNoteListItem = NoteMeta | ReadOnlyNote;
-// Compact set of error outcomes we surface to the UI for repo access.
-type RepoAccessErrorType = 'auth' | 'not-found' | 'forbidden' | 'network' | 'rate-limited' | 'unknown';
-=======
 type ShareState = {
   status: 'idle' | 'loading' | 'ready' | 'error';
   link?: ShareLink;
   error?: string;
 };
->>>>>>> 336a1b7e
+
+// Compact set of error outcomes we surface to the UI for repo access.
+type RepoAccessErrorType = 'auth' | 'not-found' | 'forbidden' | 'network' | 'rate-limited' | 'unknown';
 
 type RepoDataState = {
   // session state
@@ -90,11 +82,8 @@
   needsInstall: boolean;
   repoQueryStatus: RepoQueryStatus;
   manageUrl: string | undefined;
-<<<<<<< HEAD
+  defaultBranch: string | undefined;
   repoErrorType: RepoAccessErrorType | undefined;
-=======
-  defaultBranch: string | undefined;
->>>>>>> 336a1b7e
 
   // repo content
   activeFile: RepoFile | undefined;
